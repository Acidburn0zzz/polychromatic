--- conflicted
+++ resolved
@@ -7,21 +7,6 @@
 
 import razer.daemon_dbus, razer.keyboard
 
-<<<<<<< HEAD
-=======
-### Primary colour used for effects
-rgb_primary_red = 0
-rgb_primary_green = 255
-rgb_primary_blue = 0
-### Colour used for breath mode.
-rgb_secondary_red = 0
-rgb_secondary_green = 0
-rgb_secondary_blue = 255
-# Current effect in use at start not currently known.
-ACTIVE_EFFECT = 'unknown'
-
-# TODO: Port to Python3 ?
->>>>>>> df4c13c1
 
 class AppIndicator:
     """
@@ -122,15 +107,9 @@
         sep2.show()
         self.menu.append(sep2)
 
-<<<<<<< HEAD
         color_button = Gtk.MenuItem("Change Colour...")
         color_status = Gtk.MenuItem(AppIndicator.colour_to_hex(self.colour))
         color_button.connect("activate", self.set_static_colour, color_status)
-=======
-        color_button = gtk.MenuItem("Change Primary Colour...")
-        color_status = gtk.MenuItem(str(rgb_primary_red) + ', ' + str(rgb_primary_green) + ', ' + str(rgb_primary_blue))
-        color_button.connect("activate", self.set_color, 'primary', color_status)
->>>>>>> df4c13c1
         self.menu.append(color_button)
         self.menu.append(color_status)
         color_button.show()
@@ -141,24 +120,7 @@
         sep3.show()
         self.menu.append(sep3)
 
-<<<<<<< HEAD
         quit_button = Gtk.MenuItem("Quit")
-=======
-        color2_button = gtk.MenuItem("Change Secondary Colour...")
-        color2_status = gtk.MenuItem(str(rgb_secondary_red) + ', ' + str(rgb_secondary_green) + ', ' + str(rgb_secondary_blue))
-        color2_button.connect("activate", self.set_color, 'secondary', color_status)
-        self.menu.append(color2_button)
-        self.menu.append(color2_status)
-        color2_button.show()
-        color2_status.show()
-        color2_status.set_sensitive(False)
-
-        sep4 = gtk.SeparatorMenuItem()
-        sep4.show()
-        self.menu.append(sep4)
-
-        quit_button = gtk.MenuItem("Quit")
->>>>>>> df4c13c1
         quit_button.connect("activate", self.quit, "quit")
         quit_button.show()
         self.menu.append(quit_button)
@@ -185,27 +147,15 @@
         self.active_effect = effect_type
         if widget.active:
             if effect_type == "breath":
-<<<<<<< HEAD
                 self.daemon.set_effect('breath', *self.colour)
-=======
-                self.daemon.set_effect('breath', rgb_primary_red, rgb_primary_green, rgb_primary_blue, rgb_secondary_red, rgb_secondary_green, rgb_secondary_blue)
->>>>>>> df4c13c1
             elif effect_type == "none":
-                self.daemon.set_effect('none',1)
+                self.daemon.set_effect('none', 1)
             elif effect_type == "reactive":
-<<<<<<< HEAD
-                self.daemon.set_effect('reactive', *self.colour)
+                self.daemon.set_effect('reactive', 1, *self.colour)
             elif effect_type == "spectrum":
                 self.daemon.set_effect('spectrum')
             elif effect_type == "static":
                 self.daemon.set_effect('static', *self.colour)
-=======
-                self.daemon.set_effect('reactive', 1, rgb_primary_red, rgb_primary_green, rgb_primary_blue)
-            elif effect_type == "spectrum":
-                self.daemon.set_effect('spectrum')
-            elif effect_type == "static":
-                self.daemon.set_effect('static', rgb_primary_red, rgb_primary_green, rgb_primary_blue)
->>>>>>> df4c13c1
             elif effect_type == "wave":
                 self.daemon.set_effect('wave', 1)
 
@@ -253,7 +203,6 @@
         :param widget: MenuItem object
         :type widget: Gtk.MenuItem
 
-<<<<<<< HEAD
         :param colour_menuitem: MenuItem object
         :type colour_menuitem: Gtk.MenuItem
         """
@@ -263,30 +212,11 @@
         #colorsel = gtk.ColorSelection()
         color_selection_dlg = Gtk.ColorSelectionDialog('Change Static Colour')
         color_selection_result = color_selection_dlg.run()
-=======
-    def set_color(self, widget, target_color, color_status):
-        global rgb_primary_red, rgb_primary_green, rgb_primary_blue
-        global rgb_secondary_red, rgb_secondary_green, rgb_secondary_blue
-        global ACTIVE_EFFECT
-
-        # Create a colour selection dialog
-        if target_color == 'primary':
-            string_output = str(rgb_primary_red) + ", " + str(rgb_primary_green) + ", " + str(rgb_primary_blue)
-            print("[Colour] Current primary: " + string_output)
-            colorseldlg = gtk.ColorSelectionDialog('Change Primary Colour')
-        elif target_color == 'secondary':
-            string_output = str(rgb_secondary_red) + ", " + str(rgb_secondary_green) + ", " + str(rgb_secondary_blue)
-            print("[Colour] Current secondary: "+ string_output)
-            colorseldlg = gtk.ColorSelectionDialog('Change Secondary Colour')
-
-        response = colorseldlg.run()
->>>>>>> df4c13c1
 
         # If new colour is chosen.
         if color_selection_result == Gtk.ResponseType.OK:
             color_rgb = color_selection_dlg.get_color_selection().get_current_color()
             # Returns value between 0.0 - 1.0 * 255 = 8-bit RGB Value
-<<<<<<< HEAD
             self.colour = razer.keyboard.Keyboard.gdk_colour_to_rgb(color_rgb)
             colour_menuitem.set_label(AppIndicator.colour_to_hex(self.colour)) # *array unpacks to seperate arguments
             print("[Change Colour] New: {0}".format(AppIndicator.colour_to_hex(self.colour)))
@@ -300,37 +230,6 @@
                 self.menuitem_keyboard_effect_response(self.effect_menu_items["reactive"], 'reactive')
             elif self.active_effect == 'breath':
                 print("[Change Colour] Refreshing Breath Mode")
-=======
-            red = int(getattr(color_rgb, 'red_float') * 255)
-            green = int(getattr(color_rgb, 'green_float') * 255)
-            blue = int(getattr(color_rgb, 'blue_float') * 255)
-            string_output = str(red) + ", " + str(green) + ", " + str(blue)
-
-            # Set the relevant colour
-            if target_color == 'primary':
-                rgb_primary_red = red
-                rgb_primary_green = green
-                rgb_primary_blue = blue
-                color_status.set_label(string_output)
-                print "[Colour] Set primary to: " + string_output + " (" + str(colorhex) + ")"
-
-            elif target_color == 'secondary':
-                rgb_secondary_red = red
-                rgb_secondary_green = green
-                rgb_secondary_blue = blue
-                color_status.set_label(string_output)
-                print "[Colour] Set secondary to: " + str(string_output) + " (" + str(colorhex) + ")"
-
-            # If 'static', 'reactive' or 'breath' mode is set, refresh the effect.
-            if ACTIVE_EFFECT == 'static':
-                print "[Colour] Refreshing Static Mode"
-                self.menuitem_keyboard_effect_response(self.effect_menu_items["static"], 'static')
-            elif ACTIVE_EFFECT == 'reactive':
-                print "[Colour] Refreshing Reactive Mode"
-                self.menuitem_keyboard_effect_response(self.effect_menu_items["reactive"], 'reactive')
-            elif ACTIVE_EFFECT == 'breath':
-                print "[Colour] Refreshing Breath Mode"
->>>>>>> df4c13c1
                 self.menuitem_keyboard_effect_response(self.effect_menu_items["breath"], 'breath')
 
         color_selection_dlg.destroy()
